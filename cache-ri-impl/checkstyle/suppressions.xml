--- conflicted
+++ resolved
@@ -10,11 +10,8 @@
     <suppress checks="StrictDuplicateCode" files=".java" lines="1-53"/>
 
     <suppress checks="NPathComplexity" files="RICache.java"/>
-<<<<<<< HEAD
     
-=======
     <suppress checks="ClassDataAbstractionCoupling" files="RICache.java"/>
->>>>>>> 8a386732
     <suppress checks="CyclomaticComplexity" files="RICacheConfiguration.java"/>
     <suppress checks="NPathComplexity" files="RICacheConfiguration.java"/>
     
